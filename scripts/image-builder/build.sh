#!/bin/bash
set -e -o pipefail

IMGNAME=microshift
ROOTDIR=$(git rev-parse --show-toplevel)/scripts/image-builder
OSTREE_SERVER_NAME=127.0.0.1:8080
LVM_SYSROOT_SIZE=5120
OCP_PULL_SECRET_FILE=
MICROSHIFT_RPM_SOURCE=${ROOTDIR}/../../packaging/rpm/_rpmbuild/RPMS

STARTTIME=$(date +%s)

trap ${ROOTDIR}/cleanup.sh INT

usage() {
    local error_message="$1"

    if [ -n "$error_message" ]; then
        echo "ERROR: $error_message"
        echo
    fi

    echo "Usage: $(basename $0) <-pull_secret_file path_to_file> [OPTION]..."
    echo ""
    echo "  -pull_secret_file path_to_file"
    echo "          Path to a file containing the OpenShift pull secret, which"
    echo "          can be downloaded from https://console.redhat.com/openshift/downloads#tool-pull-secret"
    echo ""
    echo "Optional arguments:"
    echo "  -microshift_rpms path_or_URL"
    echo "          Path or URL to the MicroShift RPM packages to be included"
    echo "          in the image (default: packaging/rpm/_rpmbuild/RPMS)"
    echo "  -custom_rpms /path/to/file1.rpm,...,/path/to/fileN.rpm"
    echo "          Path to one or more comma-separated RPM packages to be"
    echo "          included in the image (default: none)"
    echo "  -ostree_server_name name_or_ip"
    echo "          Name or IP address and optionally port of the ostree"
    echo "          server (default: ${OSTREE_SERVER_NAME})"
    echo "  -lvm_sysroot_size num_in_MB"
    echo "          Size of the system root LVM partition. The remaining"
    echo "          disk space will be allocated for data (default: ${LVM_SYSROOT_SIZE})"
    exit 1
}

title() {
    echo -e "\E[34m\n# $1\E[00m";
}

waitfor_image() {
    local uuid=$1

    local tstart=$(date +%s)
    echo "$(date +'%Y-%m-%d %H:%M:%S') STARTED"

    local status=$(sudo composer-cli compose status | grep ${uuid} | awk '{print $2}')
    while [ "${status}" = "RUNNING" ]; do
        sleep 10
        status=$(sudo composer-cli compose status | grep ${uuid} | awk '{print $2}')
        echo -en "$(date +'%Y-%m-%d %H:%M:%S') ${status}\r"
    done

    local tend=$(date +%s)
    echo "$(date +'%Y-%m-%d %H:%M:%S') ${status} - elapsed $(( (tend - tstart) / 60 )) minutes"

    if [ "${status}" = "FAILED" ]; then
        download_image ${uuid} 1
        echo "Blueprint build has failed. For more information, review the downloaded logs"
        exit 1
    fi
}

download_image() {
    local uuid=$1
    local logsonly=$2

    sudo composer-cli compose logs ${uuid}
    if [ -z "$logsonly" ] ; then
        sudo composer-cli compose metadata ${uuid}
        sudo composer-cli compose image ${uuid}
    fi
    sudo chown -R $(whoami). "${ROOTDIR}/_builds"
}

build_image() {
    local blueprint_file=$1
    local blueprint=$2
    local version=$3
    local image_type=$4
    local parent_blueprint=$5
    local parent_version=$6

    title "Loading ${blueprint} blueprint v${version}"
    sudo composer-cli blueprints delete ${blueprint} 2>/dev/null || true
    sudo composer-cli blueprints push "${ROOTDIR}/_builds/${blueprint_file}"
    sudo composer-cli blueprints depsolve ${blueprint} 1>/dev/null

    if [ -n "$parent_version" ]; then
        title "Serving ${parent_blueprint} v${parent_version} container locally"
        sudo podman rm -f ${parent_blueprint}-server 2>/dev/null || true
        sudo podman rmi -f localhost/${parent_blueprint}:${parent_version} 2>/dev/null || true
        imageid=$(cat ./${parent_blueprint}-${parent_version}-container.tar | sudo podman load | grep -o -P '(?<=sha256[@:])[a-z0-9]*')
        sudo podman tag ${imageid} localhost/${parent_blueprint}:${parent_version}
        sudo podman run -d --name=${parent_blueprint}-server -p 8080:8080 localhost/${parent_blueprint}:${parent_version}

        title "Building ${image_type} for ${blueprint} v${version}, parent ${parent_blueprint} v${parent_version}"
        buildid=$(sudo composer-cli compose start-ostree --ref rhel/8/$(uname -i)/edge --url http://localhost:8080/repo/ ${blueprint} ${image_type} | awk '{print $2}')
    else
        title "Building ${image_type} for ${blueprint} v${version}"
        buildid=$(sudo composer-cli compose start-ostree --ref rhel/8/$(uname -i)/edge ${blueprint} ${image_type} | awk '{print $2}')
    fi

    waitfor_image ${buildid}
    download_image ${buildid}
    rename ${buildid} ${blueprint}-${version} ${buildid}*.{tar,iso} 2>/dev/null || true
}

# Parse the command line
while [ $# -gt 0 ] ; do
    case $1 in
    -pull_secret_file)
        shift
        OCP_PULL_SECRET_FILE="$1"
        [ -z "${OCP_PULL_SECRET_FILE}" ] && usage "Pull secret file not specified"
        [ ! -s "${OCP_PULL_SECRET_FILE}" ] && usage "Empty or missing pull secret file"
        shift
        ;;
    -microshift_rpms)
        shift
        MICROSHIFT_RPM_SOURCE="$1"
        [ -z "${MICROSHIFT_RPM_SOURCE}" ] && usage "MicroShift RPM path or URL not specified"
        # Verify that the specified path or URL can be accessed
        if [[ "${MICROSHIFT_RPM_SOURCE}" == http* ]] ; then
            curl -I -so /dev/null "${MICROSHIFT_RPM_SOURCE}" || usage "MicroShift RPM URL '${MICROSHIFT_RPM_SOURCE}' is not accessible"
        else
            [ ! -d "${MICROSHIFT_RPM_SOURCE}" ] && usage "MicroShift RPM path '${MICROSHIFT_RPM_SOURCE}' does not exist"
        fi
        shift
        ;;
    -custom_rpms)
        shift
        CUSTOM_RPM_FILES="$1"
        [ -z "${CUSTOM_RPM_FILES}" ] && usage "Custom RPM packages not specified"
        shift
        ;;
    -ostree_server_name)
        shift
        OSTREE_SERVER_NAME="$1"
        [ -z "${OSTREE_SERVER_NAME}" ] && usage "ostree server name not specified"
        shift
        ;;
    -lvm_sysroot_size)
        shift
        LVM_SYSROOT_SIZE="$1"
        [ -z "${LVM_SYSROOT_SIZE}"   ]   && usage "System root LVM partition size not specified"
        [ ${LVM_SYSROOT_SIZE} -lt 5120 ] && usage "System root LVM partition size cannot be smaller than 5120MB"
        shift
        ;;
    *)
        usage
        ;;
    esac
done
if [ -z "${OSTREE_SERVER_NAME}" ] || [ -z "${OCP_PULL_SECRET_FILE}" ] ; then
    usage
fi

# Set the elapsed time trap only if command line parsing was successful
trap 'echo "Execution time: $(( ($(date +%s) - STARTTIME) / 60 )) minutes"' EXIT

mkdir -p ${ROOTDIR}/_builds
pushd ${ROOTDIR}/_builds &>/dev/null

# Also enter sudo password in the beginning if necessary
title "Checking available disk space"
build_disk=$(sudo df -k --output=avail . | tail -1)
if [ ${build_disk} -lt 10485760 ] ; then
    echo "ERROR: Less then 10GB of disk space is available for the build"
    exit 1
fi

title "Downloading local OpenShift and MicroShift repositories"
# Copy MicroShift RPM packages
rm -rf microshift-local 2>/dev/null || true
if [[ "${MICROSHIFT_RPM_SOURCE}" == http* ]] ; then
    wget -q -nd -r -L -P microshift-local -A rpm "${MICROSHIFT_RPM_SOURCE}"
else
    cp -TR "${MICROSHIFT_RPM_SOURCE}" microshift-local
fi
# Exit if no RPM packages were found
if [ $(find microshift-local -name '*.rpm' | wc -l) -eq 0 ] ; then
    echo "No RPM packages were found at '${MICROSHIFT_RPM_SOURCE}'. Exiting..."
    exit 1
fi
createrepo microshift-local >/dev/null

<<<<<<< HEAD
# Download OpenShift local RPM packages
=======
# Download openshift local RPM packages (noarch for python and selinux packages)
>>>>>>> 61841363
rm -rf openshift-local 2>/dev/null || true
reposync -n -a x86_64 -a noarch --download-path openshift-local \
            --repo=rhocp-4.10-for-rhel-8-x86_64-rpms \
            --repo=fast-datapath-for-rhel-8-x86_64-rpms >/dev/null

# Remove coreos packages to avoid conflicts
find openshift-local -name \*coreos\* -exec rm -f {} \;
# Exit if no RPM packages were found
if [ $(find openshift-local -name '*.rpm' | wc -l) -eq 0 ] ; then
    echo "No RPM packages were found at the 'rhocp-4.10-for-rhel-8-x86_64-rpms' repository. Exiting..."
    exit 1
fi
createrepo openshift-local >/dev/null

# Copy user-specific RPM packages
rm -rf custom-rpms 2>/dev/null || true
if [ ! -z ${CUSTOM_RPM_FILES} ] ; then
    title "Building User-Specified RPM repository"
    mkdir custom-rpms
    for rpm in ${CUSTOM_RPM_FILES//,/ } ; do
        cp $rpm custom-rpms
    done
    createrepo custom-rpms >/dev/null
fi

title "Loading sources for OpenShift and MicroShift"
for f in openshift-local microshift-local custom-rpms ; do
    [ ! -d $f ] && continue
    cat ../config/${f}.toml.template | sed "s;REPLACE_IMAGE_BUILDER_DIR;${ROOTDIR};g" > ${f}.toml
    sudo composer-cli sources delete $f 2>/dev/null || true
    sudo composer-cli sources add ${ROOTDIR}/_builds/${f}.toml
done

title "Preparing blueprints"
cp -f ../config/{blueprint_v0.0.1.toml,installer.toml} .
if [ ! -z ${CUSTOM_RPM_FILES} ] ; then
    for rpm in ${CUSTOM_RPM_FILES//,/ } ; do
        rpm_name=$(basename $rpm | sed 's/.rpm//g')
        cat >> blueprint_v0.0.1.toml <<EOF

[[packages]]
name = "${rpm_name}"
version = "*"
EOF
    done
fi

build_image blueprint_v0.0.1.toml "${IMGNAME}-container" 0.0.1 edge-container
build_image installer.toml        "${IMGNAME}-installer" 0.0.0 edge-installer "${IMGNAME}-container" 0.0.1

title "Embedding kickstart in the installer image"
# Create a kickstart file from a template, compacting pull secret contents if necessary
cat "../config/kickstart.ks.template" \
    | sed "s;REPLACE_LVM_SYSROOT_SIZE;${LVM_SYSROOT_SIZE};g" \
    | sed "s;REPLACE_OSTREE_SERVER_NAME;${OSTREE_SERVER_NAME};g" \
    | sed "s;REPLACE_OCP_PULL_SECRET_CONTENTS;$(cat $OCP_PULL_SECRET_FILE | jq -c);g" \
    > kickstart.ks

# Run the ISO creation procedure
sudo podman run --rm --privileged -ti -v "${ROOTDIR}/_builds":/data -v /dev:/dev registry.access.redhat.com/ubi8 \
    /bin/bash -c \
        "dnf -y install lorax; cd /data; \
        mkksiso kickstart.ks ${IMGNAME}-installer-0.0.0-installer.iso ${IMGNAME}-installer.$(uname -i).iso; \
        exit"
sudo chown -R $(whoami). "${ROOTDIR}/_builds"

# Remove intermediate artifacts to free disk space
rm -f ${IMGNAME}-installer-0.0.0-installer.iso

${ROOTDIR}/cleanup.sh

title "Done"
popd &>/dev/null<|MERGE_RESOLUTION|>--- conflicted
+++ resolved
@@ -193,11 +193,7 @@
 fi
 createrepo microshift-local >/dev/null
 
-<<<<<<< HEAD
-# Download OpenShift local RPM packages
-=======
 # Download openshift local RPM packages (noarch for python and selinux packages)
->>>>>>> 61841363
 rm -rf openshift-local 2>/dev/null || true
 reposync -n -a x86_64 -a noarch --download-path openshift-local \
             --repo=rhocp-4.10-for-rhel-8-x86_64-rpms \
