--- conflicted
+++ resolved
@@ -16,33 +16,6 @@
 
 
 *** Variables ***
-<<<<<<< HEAD
-${PROXY_HOST}                       ${EMPTY}
-${PROXY_PORT}                       ${EMPTY}
-${PROMETHEUS_HOST}                  ${EMPTY}
-${PROMETHEUS_PORT}                  ${EMPTY}
-${TELEMETRY_WRITE_ENDPOINT}         https://infogw.api.openshift.com/metrics/v1/receive
-${ENABLE_TELEMETRY}                 SEPARATOR=\n
-...                                 telemetry:
-...                                 \ \ endpoint: ${TELEMETRY_WRITE_ENDPOINT}
-...                                 \ \ status: Enabled
-${DISABLE_TELEMETRY}                SEPARATOR=\n
-...                                 telemetry:
-...                                 \ \ endpoint: ${TELEMETRY_WRITE_ENDPOINT}
-...                                 \ \ status: Disabled
-${ENABLE_TELEMETRY_AND_PROXY}       SEPARATOR=\n
-...                                 telemetry:
-...                                 \ \ status: Enabled
-...                                 \ \ proxy: http://${PROXY_HOST}:${PROXY_PORT}
-${ENABLE_TELEMETRY_AND_LOCAL}       SEPARATOR=\n
-...                                 telemetry:
-...                                 \ \ endpoint: http://${PROMETHEUS_HOST}:${PROMETHEUS_PORT}/api/v1/write
-...                                 \ \ status: Enabled
-${CURSOR}                           ${EMPTY}
-${PULL_SECRET}                      /etc/crio/openshift-pull-secret
-${PULL_SECRET_METRICS}              /etc/crio/openshift-pull-secret-with-telemetry
-${PULL_SECRET_NO_METRICS}           /etc/crio/openshift-pull-secret-without-telemetry
-=======
 ${PROXY_HOST}                   ${EMPTY}
 ${PROXY_PORT}                   ${EMPTY}
 ${PROMETHEUS_HOST}              ${EMPTY}
@@ -55,31 +28,25 @@
 ${PULL_SECRET}                  /etc/crio/openshift-pull-secret
 ${PULL_SECRET_METRICS}          /etc/crio/openshift-pull-secret-with-telemetry
 ${PULL_SECRET_NO_METRICS}       /etc/crio/openshift-pull-secret-without-telemetry
->>>>>>> b7343695
 
 
 *** Test Cases ***
 MicroShift Reports Metrics To Server
     [Documentation]    Check MicroShift is able to send metrics to the telemetry server without errors.
-<<<<<<< HEAD
+
     Setup Telemetry Configuration    ${ENABLE_TELEMETRY}    ${PULL_SECRET_METRICS}
-=======
-    [Setup]    Setup Telemetry Configuration
->>>>>>> b7343695
 
     Should Find Metrics Success    Metrics sent successfully
     Should Find Metrics Success    MicroShift telemetry starting, sending first metrics collection.
 
     [Teardown]    Remove Telemetry Configuration
 
+
 MicroShift Reports Metrics To Server Through Proxy
     [Documentation]    Check MicroShift is able to send metrics to the telemetry server through a proxy without errors.
-<<<<<<< HEAD
+
     Start Proxy Server    host=${PROXY_HOST}    port=${PROXY_PORT}
     Setup Telemetry Configuration    ${ENABLE_TELEMETRY_AND_PROXY}    ${PULL_SECRET_METRICS}
-=======
-    [Setup]    Setup Telemetry Configuration With Proxy
->>>>>>> b7343695
 
     Should Find Metrics Success    Metrics sent successfully
     Should Find Metrics Success    MicroShift telemetry starting, sending first metrics collection.
@@ -105,41 +72,21 @@
 
     [Teardown]    Remove Telemetry Configuration
 
-<<<<<<< HEAD
-Check MicroShift Metrics In Local Server    # robocop: disable=too-long-test-case
-    [Documentation]    Check the expected metrics are sent to the local server.
-    Setup Telemetry Configuration    ${ENABLE_TELEMETRY_AND_LOCAL}    ${PULL_SECRET_METRICS}
-=======
 Check MicroShift Metrics In Local Server    # robocop: disable=too-long-test-case,too-many-calls-in-test-case
     [Documentation]    Check the expected metrics are sent to the local server.
     [Setup]    Setup Local Telemetry Configuration
->>>>>>> b7343695
 
     ${system_arch}=    Get System Architecture
     ${deployment_type}=    Get Deployment Type
     ${arch}=    Set Variable If    "${system_arch}" == "x86_64"    amd64    arm64
     ${cluster_id}=    Get MicroShift Cluster ID From File
-<<<<<<< HEAD
-=======
     ${os_id}=    Get Host OS Id
->>>>>>> b7343695
     ${os_version}=    Get Host OS Version
     ${microshift_ver}=    MicroShift Version
     ${microshift_version}=    Set Variable    ${microshift_ver.major}.${microshift_ver.minor}.${microshift_ver.patch}
 
-<<<<<<< HEAD
-    Check Prometheus Query
-    ...    ${PROMETHEUS_HOST}
-    ...    ${PROMETHEUS_PORT}
-    ...    cluster:capacity_cpu_cores:sum{_id="${cluster_id}",label_beta_kubernetes_io_instance_type="rhde",label_node_openshift_io_os_id="rhel",label_kubernetes_io_arch="${arch}"}
-    Check Prometheus Query
-    ...    ${PROMETHEUS_HOST}
-    ...    ${PROMETHEUS_PORT}
-    ...    cluster:capacity_memory_bytes:sum{_id="${cluster_id}",label_beta_kubernetes_io_instance_type="rhde",label_node_openshift_io_os_id="rhel",label_kubernetes_io_arch="${arch}"}
-=======
     # Ensure metrics have been sent before checking in Prometheus.
-    Wait Until Keyword Succeeds    10x    10s
-    ...    Should Find Metrics Success
+    Should Find Metrics Success    Metrics sent successfully
 
     Check Prometheus Query
     ...    ${PROMETHEUS_HOST}
@@ -149,7 +96,6 @@
     ...    ${PROMETHEUS_HOST}
     ...    ${PROMETHEUS_PORT}
     ...    cluster:capacity_memory_bytes:sum{_id="${cluster_id}",label_beta_kubernetes_io_instance_type="rhde",label_node_openshift_io_os_id="${os_id}",label_kubernetes_io_arch="${arch}"}
->>>>>>> b7343695
     Check Prometheus Query
     ...    ${PROMETHEUS_HOST}
     ...    ${PROMETHEUS_PORT}
@@ -198,22 +144,16 @@
 Setup
     [Documentation]    Test suite setup
     Check Required Env Variables
+    Check Required Proxy Variables
     Check Required Telemetry Variables
     Login MicroShift Host
+    Setup Kubeconfig
 
 Teardown
     [Documentation]    Test suite teardown
     Logout MicroShift Host
     Remove Kubeconfig
 
-<<<<<<< HEAD
-Setup Telemetry Configuration
-    [Documentation]    Enables the telemetry feature in MicroShift configuration file
-    ...    and restarts microshift.service
-    [Arguments]    ${config}    ${new_pull_secret}
-    Configure Pull Secrets    ${new_pull_secret}
-    Setup Kubeconfig
-=======
 Check Required Telemetry Variables
     [Documentation]    Check if the required proxy variables are set
     Should Not Be Empty    ${PROXY_HOST}    PROXY_HOST variable is required
@@ -223,22 +163,24 @@
     ${string_value}=    Convert To String    ${PROMETHEUS_PORT}
     Should Not Be Empty    ${string_value}    PROMETHEUS_PORT variable is required
 
+Check Required Proxy Variables
+    [Documentation]    Check if the required proxy variables are set
+    Should Not Be Empty    ${PROXY_HOST}    PROXY_HOST variable is required
+    ${string_value}=    Convert To String    ${PROXY_PORT}
+    Should Not Be Empty    ${string_value}    PROXY_PORT variable is required
+
 Setup Telemetry Configuration
     [Documentation]    Enables the telemetry feature in MicroShift configuration file
     ...    and restarts microshift.service
-    ${config}=    Catenate
-    ...    SEPARATOR=\n
-    ...    ${ENABLE_TELEMETRY}
-    ...    \ \ endpoint: ${TELEMETRY_WRITE_ENDPOINT}
->>>>>>> b7343695
+    [Arguments]    ${config}    ${new_pull_secret}
+    Configure Pull Secrets    ${new_pull_secret}
+    Setup Kubeconfig
     Drop In MicroShift Config    ${config}    10-telemetry
     Stop MicroShift
     ${cursor}=    Get Journal Cursor
     Set Test Variable    \${CURSOR}    ${cursor}
     Restart MicroShift
 
-<<<<<<< HEAD
-=======
 Setup Telemetry Configuration With Proxy
     [Documentation]    Enables the telemetry feature in MicroShift configuration file
     ...    and restarts microshift.service
@@ -267,20 +209,24 @@
     Set Suite Variable    \${CURSOR}    ${cursor}
     Restart MicroShift
 
->>>>>>> b7343695
 Remove Telemetry Configuration
     [Documentation]    Removes the telemetry feature from MicroShift configuration file
     ...    and restarts microshift.service
     Remove Drop In MicroShift Config    10-telemetry
-<<<<<<< HEAD
     Restore Pull Secrets
-=======
->>>>>>> b7343695
-    Restart MicroShift
+    Restart MicroShift
+
+Remove Telemetry Configuration With Proxy
+    [Documentation]    Removes the telemetry feature from MicroShift configuration file
+    ...    and restarts microshift.service
+    Remove Drop In MicroShift Config    10-telemetry-proxy
+    Restart MicroShift
+    Stop Proxy Server
 
 Configure Pull Secrets
     [Documentation]    Sets up the pull secrets for the MicroShift cluster.
     [Arguments]    ${new_pull_secret}
+
     ${rc}=    SSHLibrary.Execute Command
     ...    grep -q cloud.openshift.com ${PULL_SECRET} || sudo ln -sf ${new_pull_secret} ${PULL_SECRET}
     ...    sudo=True
@@ -296,15 +242,6 @@
     ...    sudo=True    return_rc=True    return_stderr=False    return_stdout=False
     Should Be Equal As Integers    ${rc}    0
 
-Check Required Telemetry Variables
-    [Documentation]    Check if the required proxy variables are set
-    Should Not Be Empty    ${PROXY_HOST}    PROXY_HOST variable is required
-    ${string_value}=    Convert To String    ${PROXY_PORT}
-    Should Not Be Empty    ${string_value}    PROXY_PORT variable is required
-    Should Not Be Empty    ${PROMETHEUS_HOST}    PROMETHEUS_HOST variable is required
-    ${string_value}=    Convert To String    ${PROMETHEUS_PORT}
-    Should Not Be Empty    ${string_value}    PROMETHEUS_PORT variable is required
-
 Should Find Metrics Success
     [Documentation]    Logs should contain metrics message
     [Arguments]    ${pattern}
