#!/bin/bash
#
# This script runs on the build host to create all test artifacts.

set -xeuo pipefail
export PS4='+ $(date "+%T.%N") ${BASH_SOURCE#$HOME/}:$LINENO \011'

# Cannot use common.sh yet because some dependencies may be missing,
# but we only need ROOTDIR at this time.
SCRIPTDIR="$( cd "$( dirname "${BASH_SOURCE[0]}" )" && pwd )"
ROOTDIR="$(cd "${SCRIPTDIR}/../.." && pwd)"

# Log output automatically
LOGDIR="${ROOTDIR}/_output/ci-logs"
LOGFILE="${LOGDIR}/$(basename "$0" .sh).log"
if [ ! -d "${LOGDIR}" ]; then
    mkdir -p "${LOGDIR}"
fi
echo "Logging to ${LOGFILE}"
# Set fd 1 and 2 to write to the log file
exec &> >(tee >(awk '{ print strftime("%Y-%m-%d %H:%M:%S"), $0; fflush() }' >"${LOGFILE}"))

PULL_SECRET=${PULL_SECRET:-${HOME}/.pull-secret.json}

# Detect a bootc build mode based on the job name
COMPOSER_CLI_BUILDS=true
if [ -v CI_JOB_NAME ] && [[ "${CI_JOB_NAME}" =~ .*bootc.* ]]; then
    COMPOSER_CLI_BUILDS=false
fi

# Allow for a dry-run option to save on testing time
BUILD_DRY_RUN=${BUILD_DRY_RUN:-false}
dry_run() {
    ${BUILD_DRY_RUN} && echo "echo"
}

# Try downloading the 'last' build cache.
# Return 0 on success or 1 otherwise.
download_build_cache() {
    local -r cache_last="$(\
        ./bin/manage_build_cache.sh getlast \
            -b "${SCENARIO_BUILD_BRANCH}" -t "${SCENARIO_BUILD_TAG}" | \
            awk '/LAST:/ {print $NF}' \
        )"

    if ./bin/manage_build_cache.sh verify -b "${SCENARIO_BUILD_BRANCH}" -t "${cache_last}" ; then
        # Download the cached images
        ./bin/manage_build_cache.sh download -b "${SCENARIO_BUILD_BRANCH}" -t "${cache_last}"
        return 0
    fi
    return 1
}

# Run image build for the 'base' layers and update the cache:
# - Upload build artifacts
# - Update 'last' to point to the current build tag
# - Clean up older images, preserving the 'last' and the previous build tag
# Note that the build and upload are skipped if valid cached data already exists.
update_build_cache() {
    if ./bin/manage_build_cache.sh verify -b "${SCENARIO_BUILD_BRANCH}" -t "${SCENARIO_BUILD_TAG}" ; then
        echo "Valid build cache already exists for the '${SCENARIO_BUILD_BRANCH}' branch and '${SCENARIO_BUILD_TAG}' tag"
        echo "WARNING: Skipping cache build, update and cleanup procedures"
        return
    fi

    # Build the composer-cli base layer to be cached
    $(dry_run) bash -x ./bin/build_images.sh -l ./image-blueprints/layer1-base
    # Build the bootc base layer to be cached
    $(dry_run) bash -x ./bin/build_bootc_images.sh -l ./image-blueprints-bootc/layer1-base

    # Upload the images and update the 'last' setting
    ./bin/manage_build_cache.sh upload  -b "${SCENARIO_BUILD_BRANCH}" -t "${SCENARIO_BUILD_TAG}"
    ./bin/manage_build_cache.sh setlast -b "${SCENARIO_BUILD_BRANCH}" -t "${SCENARIO_BUILD_TAG}"

    # Cleanup older images in the cache, preserving the previous cache if any
    # The 'last' cache is preserved by default
    ./bin/manage_build_cache.sh keep -b "${SCENARIO_BUILD_BRANCH}" -t "${SCENARIO_BUILD_TAG_PREV}"
}

# Run image build, potentially skipping the 'periodic' layer in CI builds.
# Full builds are run if the 'CI_JOB_NAME' environment variable is not set.
#
# When the 'CI_JOB_NAME' environment variable is set:
# - Always build the 'base' and 'presubmit' layers.
# - Only build the 'periodic' layer when 'CI_JOB_NAME' contains 'periodic' token.
run_image_build() {
    if [ -v CI_JOB_NAME ] ; then
        # Conditional per-layer builds when running in CI.
        # The build_images.sh script skips any images that have been downloaded from the cache.
        $(dry_run) bash -x ./bin/build_images.sh -l ./image-blueprints/layer1-base
        $(dry_run) bash -x ./bin/build_images.sh -l ./image-blueprints/layer2-presubmit

        if [[ "${CI_JOB_NAME}" =~ .*periodic.* ]]; then
            $(dry_run) bash -x ./bin/build_images.sh -l ./image-blueprints/layer3-periodic
        fi
    else
        # Fall back to full build when not running in CI
        $(dry_run) bash -x ./bin/build_images.sh
    fi
}

# Run container file verification and bootc image build
run_bootc_image_build() {
    make -C "${ROOTDIR}" verify-containers

    $(dry_run) bash -x ./bin/build_bootc_images.sh -l ./image-blueprints-bootc/layer1-base
    $(dry_run) bash -x ./bin/build_bootc_images.sh -l ./image-blueprints-bootc/layer2-source
}

cat /etc/os-release

# Show what other dnf commands have been run to try to debug why we
# sometimes see cache collisons.
$(dry_run) sudo dnf history --reverse

cd "${ROOTDIR}"

# Get firewalld and repos in place. Use scripts to get the right repos
# for each branch.
$(dry_run) bash -x ./scripts/devenv-builder/configure-vm.sh --no-build --force-firewall "${PULL_SECRET}"
$(dry_run) bash -x ./test/bin/manage_composer_config.sh create

cd "${ROOTDIR}/test/"

# Source common.sh only after all dependencies are installed.
# shellcheck source=test/bin/common.sh
source "${SCRIPTDIR}/common.sh"

<<<<<<< HEAD
=======
# Re-build from source.
$(dry_run) bash -x ./bin/build_rpms.sh

>>>>>>> 0c9b30c4
if ${COMPOSER_CLI_BUILDS} ; then
    # Determine and create the ideal number of workers
    $(dry_run) bash -x ./bin/manage_composer_config.sh create-workers
fi

# Check if cache can be used for builds
# This may fail when AWS S3 connection is not configured, or there is no cache bucket
HAS_CACHE_ACCESS=false
if ./bin/manage_build_cache.sh getlast -b "${SCENARIO_BUILD_BRANCH}" -t "${SCENARIO_BUILD_TAG}" ; then
    HAS_CACHE_ACCESS=true
fi

# Check the build mode: "try using cache" (default) or "update cache"
if [ $# -gt 0 ] && [ "$1" = "-update_cache" ] ; then
    if ${HAS_CACHE_ACCESS} ; then
        # Re-build from source before updating the cache because some
        # build artifacts may be cached
        $(dry_run) env WITH_FLANNEL=1 bash -x ./bin/build_rpms.sh

        update_build_cache
    else
        echo "ERROR: Access to the build cache is not available"
        exit 1
    fi
else
    GOT_CACHED_DATA=false
    if ${HAS_CACHE_ACCESS} ; then
        if download_build_cache ; then
            GOT_CACHED_DATA=true
        fi
    fi
    if ! ${GOT_CACHED_DATA} ; then
        echo "WARNING: Build cache is not available, rebuilding all the artifacts"
    fi

    # Re-build from source after downloading the cache because
    # the build may depend on some cached artifacts
    $(dry_run) env WITH_FLANNEL=1 bash -x ./bin/build_rpms.sh

    # Optionally run bootc image builds
    if ${COMPOSER_CLI_BUILDS} ; then
        run_image_build
    else
        run_bootc_image_build
    fi
fi

echo "Build phase complete"
exit 0<|MERGE_RESOLUTION|>--- conflicted
+++ resolved
@@ -126,12 +126,6 @@
 # shellcheck source=test/bin/common.sh
 source "${SCRIPTDIR}/common.sh"
 
-<<<<<<< HEAD
-=======
-# Re-build from source.
-$(dry_run) bash -x ./bin/build_rpms.sh
-
->>>>>>> 0c9b30c4
 if ${COMPOSER_CLI_BUILDS} ; then
     # Determine and create the ideal number of workers
     $(dry_run) bash -x ./bin/manage_composer_config.sh create-workers
@@ -149,7 +143,7 @@
     if ${HAS_CACHE_ACCESS} ; then
         # Re-build from source before updating the cache because some
         # build artifacts may be cached
-        $(dry_run) env WITH_FLANNEL=1 bash -x ./bin/build_rpms.sh
+        $(dry_run) bash -x ./bin/build_rpms.sh
 
         update_build_cache
     else
@@ -169,7 +163,7 @@
 
     # Re-build from source after downloading the cache because
     # the build may depend on some cached artifacts
-    $(dry_run) env WITH_FLANNEL=1 bash -x ./bin/build_rpms.sh
+    $(dry_run) bash -x ./bin/build_rpms.sh
 
     # Optionally run bootc image builds
     if ${COMPOSER_CLI_BUILDS} ; then
